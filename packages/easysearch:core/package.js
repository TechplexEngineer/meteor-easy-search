--- conflicted
+++ resolved
@@ -36,11 +36,7 @@
 });
 
 Package.onTest(function(api) {
-<<<<<<< HEAD
-  api.use(['tinytest', 'mongo', 'tracker', 'ecmascript', 'underscore']);
-=======
-  api.use(['tinytest', 'mongo', 'tracker', 'ecmascript', 'audit-argument-checks']);
->>>>>>> 238aaf6b
+  api.use(['tinytest', 'mongo', 'tracker', 'ecmascript', 'audit-argument-checks', 'underscore']);
   api.use('easysearch:core');
 
   // Test Helpers
